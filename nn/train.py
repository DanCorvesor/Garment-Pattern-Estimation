from pathlib import Path
import argparse
import numpy as np
import torch.nn as nn

# My modules
import customconfig
import data
import nets
import metrics
from trainer import Trainer
from experiment import WandbRunWrappper
import nn.evaluation_scripts.latent_space_vis as tsne_plot

import warnings
warnings.filterwarnings('ignore')  # , category='UserWarning'


def get_values_from_args():
    """command line arguments to control the run for running wandb Sweeps!"""
    # https://stackoverflow.com/questions/40001892/reading-named-command-arguments
    parser = argparse.ArgumentParser()
    
    # Default values from run 3cyu4gef, best accuracy\speed after sweep y1mmngej

    # basic
    parser.add_argument('--mesh_samples_multiplier', '-m', help='number of samples per mesh as multiplier of 500', type=int, default=5)
    parser.add_argument('--net_seed', '-ns', help='random seed for net initialization', type=float, default=916143406)
    parser.add_argument('--obj_nametag', '-obj', help='substring to identify 3D model files to load', type=str, default='sim')
    # Pattern decoder
    parser.add_argument('--pattern_encoding_multiplier', '-pte', help='size of pattern encoding as multiplier of 10', type=int, default=25)  # larger model
    parser.add_argument('--pattern_n_layers', '-ptl', help='number of layers in pattern decoder', type=int, default=2)
    parser.add_argument('--panel_encoding_multiplier', '-pe', help='size of panel encoding as multiplier of 10', type=int, default=25)
    parser.add_argument('--panel_n_layers', '-pl', help='number of layers in panel decoder', type=int, default=3)
    parser.add_argument('--pattern_decoder', '-rdec', help='type of pattern decoder module', type=str, default='LSTMDecoderModule')
    parser.add_argument('--panel_decoder', '-ldec', help='type of panel decoder module', type=str, default='LSTMDecoderModule')
    # stitches
    parser.add_argument('--st_tag_len', '-stlen', help='size of the stitch tag', type=int, default=3)
    parser.add_argument('--st_tag_margin', '-stmar', help='margin for stitch tags separation', type=float, default=0.3)
    parser.add_argument('--st_tag_hardnet', '-sthard', help='weather to use hardnet in stitch loss', type=int, default=0)

    # EdgeConv
    parser.add_argument('--conv_depth', '-cd', help='number of convolutional layers in EdgeConv', type=int, default=2)
    parser.add_argument('--k_multiplier', '-k', help='number of nearest neigbors for graph construction in EdgeConv as multiplier of 5', type=int, default=1)
    parser.add_argument('--ec_hidden_multiplier', '-ech', help='size of EdgeConv hidden layers as multiplier of 10', type=int, default=20)
    parser.add_argument('--ec_hidden_depth', '-echd', help='number of hidden layers in EdgeConv', type=int, default=2)
    parser.add_argument('--ec_feature_multiplier', '-ecf', help='size of EdgeConv feature on each conv as multiplier of 10', type=int, default=15)
    parser.add_argument('--ec_conv_aggr', '-ecca', help='type of feature aggregation in EdgeConv on edge level', type=str, default='max')
    parser.add_argument('--ec_global_aggr', '-ecga', help='type of feature aggregation in EdgeConv on graph level', type=str, default='mean')
    parser.add_argument('--ec_skip', '-ecsk', help='Wether to use skip connections in EdgeConv', type=int, default=1)
    parser.add_argument('--ec_gpool', '-ecgp', help='Wether to use graph pooling after convolution in EdgeConv', type=int, default=0)
    parser.add_argument('--ec_gpool_ratio', '-ecr', help='ratio of graph pooling in EdgeConv', type=float, default=0.1)

    args = parser.parse_args()
    print(args)

    data_config = {
        # 'mesh_samples': args.mesh_samples_multiplier * 500,
        # 'obj_filetag': args.obj_nametag,
        'stitched_edge_pairs_num': 200,
        'non_stitched_edge_pairs_num': 200,
        'shuffle_pairs': True, 
        'shuffle_pairs_order': True
    }

    nn_config = {
<<<<<<< HEAD
        # # pattern decoders
        # 'panel_encoding_size': args.panel_encoding_multiplier * 10,
        # 'panel_n_layers': args.panel_n_layers,
        # 'pattern_encoding_size': args.pattern_encoding_multiplier * 10,
        # 'pattern_n_layers': args.pattern_n_layers,
        # 'panel_decoder': args.panel_decoder,
        # 'pattern_decoder': args.pattern_decoder,
        # 'attention_token_size': 20,
        # 'local_attention': True,

        # # stitches
        # 'stitch_tag_dim': args.st_tag_len, 

        # # EdgeConv params
        # 'conv_depth': args.conv_depth, 
        # 'k_neighbors': args.k_multiplier * 5, 
        # 'EConv_hidden': args.ec_hidden_multiplier * 8, 
        # 'EConv_hidden_depth': args.ec_hidden_depth, 
        # 'EConv_feature': args.ec_feature_multiplier * 8, 
        # 'EConv_aggr': args.ec_conv_aggr, 
        # 'global_pool': args.ec_global_aggr, 
        # 'skip_connections': bool(args.ec_skip),
        # 'graph_pooling': bool(args.ec_gpool),
        # 'pool_ratio': args.ec_gpool_ratio,  # only used when the graph pooling is enabled

        # indep stitch config
        'stitch_hidden_size': 200, 
        'stitch_mlp_n_layers': 3
=======
        # pattern decoders
        'panel_encoding_size': args.panel_encoding_multiplier * 10,
        'panel_n_layers': args.panel_n_layers,
        'pattern_encoding_size': args.pattern_encoding_multiplier * 10,
        'pattern_n_layers': args.pattern_n_layers,
        'panel_decoder': args.panel_decoder,
        'pattern_decoder': args.pattern_decoder,
        'attention_token_size': 20,
        'local_attention': True,

        # training control
        'freeze_on_clustering': False,  # default is flase

        # stitches
        'stitch_tag_dim': args.st_tag_len, 

        # EdgeConv params
        'conv_depth': args.conv_depth, 
        'k_neighbors': args.k_multiplier * 5, 
        'EConv_hidden': args.ec_hidden_multiplier * 10, 
        'EConv_hidden_depth': args.ec_hidden_depth, 
        'EConv_feature': args.ec_feature_multiplier * 10, 
        'EConv_aggr': args.ec_conv_aggr, 
        'global_pool': args.ec_global_aggr, 
        'skip_connections': bool(args.ec_skip),
        'graph_pooling': bool(args.ec_gpool),
        'pool_ratio': args.ec_gpool_ratio,  # only used when the graph pooling is enabled
>>>>>>> 823e175e
    }

    loss_config = {
        # Extra loss parameters
<<<<<<< HEAD
        'panel_origin_invariant_loss': False,
        'panel_order_inariant_loss': False,
        'order_by': 'translation',   # placement, translation, stitches, shape_translation
        'cluster_by': 'order_feature',  # 'panel_encodings', 'order_feature'
=======
>>>>>>> 823e175e
        'stitch_tags_margin': args.st_tag_margin,
        'stitch_hardnet_version': args.st_tag_hardnet,
        'loop_loss_weight': 1.,
        'stitch_tags_margin': 0.3,
        'epoch_with_stitches': 1000,  # turn off stitches

        'epoch_with_order_matching': 0,
        'panel_origin_invariant_loss': False,
        'panel_order_inariant_loss': False,  # False to use original order
        'order_by': 'shape_translation',   # placement, translation, stitches, shape_translation

        'cluster_by': None,  # 'panel_encodings', 'order_feature', 'translation', None
        'epoch_with_cluster_checks': 0,  # 100,
        'gap_cluster_threshold': 0.0,
        'diff_cluster_threshold': 0.1,  # testing New!!
        'cluster_gap_nrefs': 5,
        'cluster_with_singles': True,

        'att_distribution_saturation': 0.03,
        'att_empty_weight': 10,
        'epoch_with_att_saturation': 40,
    }

    return data_config, nn_config, loss_config, args.net_seed


def get_data_config(in_config, old_stats=False):
    """Shortcut to control data configuration
        Note that the old experiment is HARDCODED!!!!!"""
    if old_stats:
        # get data stats from older runs to save runtime
        old_experiment = WandbRunWrappper(
            system_info['wandb_username'],
            project_name='Garments-Reconstruction', 
            run_name='All-cluster-strategy-furthest-fix', run_id='3fwyhuny'  # all data 800
        )
        # NOTE data stats are ONLY correct for a specific data split, so these two need to go together
        split, _, data_config = old_experiment.data_info()
        data_config = {
            'standardize': data_config['standardize'],
            'max_pattern_len': data_config['max_pattern_len'],
            'max_panel_len': data_config['max_panel_len'],
            'max_num_stitches': data_config['max_num_stitches'],  # the rest of the info is not needed here
            'max_datapoints_per_type': data_config['max_datapoints_per_type'] if 'max_datapoints_per_type' in data_config else None  # keep the numbers too
        }
    else:  # default split for reproducibility
        # NOTE addining 'filename' property to the split will force the data to be loaded from that list, instead of being randomly generated
        split = {'valid_per_type': 150, 'test_per_type': 150, 'random_seed': 10, 'type': 'count'}   # , 'filename': './wandb/data_split.json'} 
        data_config = {
            'max_datapoints_per_type': 5000,  # upper limit of how much data to grab from each type
            'max_pattern_len': 30,  # DEBUG 30 > then the total number of panel classes  
            'max_panel_len': 14,  # (jumpsuit front)
            'max_num_stitches': 24,  # jumpsuit (with sleeves)
            'panel_classification': './nn/panel_classes.json'
        }  

    # update with freshly configured values
    data_config.update(in_config)
    
    print(split)

    return split, data_config


if __name__ == "__main__":
    np.set_printoptions(precision=4, suppress=True)  # for readability

    dataset_list = [
        'dress_sleeveless_2550',
        'jumpsuit_sleeveless_2000',
        'skirt_8_panels_1000',
        'wb_pants_straight_1500',
        'skirt_2_panels_1200',
        'jacket_2200',
        'tee_sleeveless_1800',
        'wb_dress_sleeveless_2600',
        'jacket_hood_2700',
        'pants_straight_sides_1000',
        'tee_2300',
        'skirt_4_panels_1600'
    ]
    in_data_config, in_nn_config, in_loss_config, net_seed = get_values_from_args()

    system_info = customconfig.Properties('./system.json')
    experiment = WandbRunWrappper(
        system_info['wandb_username'], 
<<<<<<< HEAD
        project_name='Garments-Reconstruction', 
        run_name='Tee-JS-stitches-samples-num', 
=======
        project_name='Garments-Reconstruction',  
        run_name='All-predefined-order-att-max-5000', 
>>>>>>> 823e175e
        run_id=None, no_sync=False)   # set run id to resume unfinished run!

    # NOTE this dataset involves point sampling SO data stats from previous runs might not be correct, especially if we change the number of samples
    split, data_config = get_data_config(in_data_config, old_stats=False)  # DEBUG

    data_config.update(data_folders=dataset_list)
    data_config.update(panel_classification='./nn/panel_classes_extended.json')  # DEBUG Just for now!
    # dataset = data.Garment2DPatternDataset(
    #    Path(system_info['datasets_path']), data_config, gt_caching=True, feature_caching=True)
    dataset = data.GarmentStitchPairsDataset(system_info['datasets_path'], data_config, gt_caching=True, feature_caching=True)

    trainer = Trainer(experiment, dataset, split, with_norm=True, with_visualization=False)  # only turn on visuals on custom garment data

    trainer.init_randomizer(net_seed)
    # model = nets.GarmentPanelsAE(dataset.config, in_nn_config, in_loss_config)
    # model = nets.GarmentFullPattern3D(dataset.config, in_nn_config, in_loss_config)
    # model = nets.GarmentSegmentPattern3D(dataset.config, in_nn_config, in_loss_config)
    model = nets.StitchOnEdge3DPairs(dataset.config, in_nn_config, in_loss_config)

    # Multi-GPU!!!
    model = nn.DataParallel(model, device_ids=['cuda:0', 'cuda:1'])  # , 'cuda:1'])  # , 'cuda:2'])
    model.module.config['device_ids'] = model.device_ids

    model.module.loss.with_quality_eval = True  # False to save compute time
    model.module.loss.debug_prints = True  # False to avoid extra prints
    if hasattr(model.module, 'config'):
        trainer.update_config(NN=model.module.config)  # save NN configuration

    trainer.fit(model)  # Magic happens here

    # --------------- Final evaluation -- same as in test.py --------------
    # On the best-performing model
    try:
        model.load_state_dict(experiment.load_best_model()['model_state_dict'])
    except BaseException as e:  # not the best to catch all the exceptions here, but should work for most of cases foe now
        print(e)
        print('Train::Warning::Proceeding to evaluation with the current (final) model state')

    datawrapper = trainer.datawraper

    final_metrics = metrics.eval_metrics(model, datawrapper, 'validation')
    print('Validation metrics: {}'.format(final_metrics))
    experiment.add_statistic('valid_on_best', final_metrics)

    final_metrics = metrics.eval_metrics(model, datawrapper, 'valid_per_data_folder')
    print('Validation metrics breakdown: {}'.format(final_metrics))
    experiment.add_statistic('valid', final_metrics)

    final_metrics = metrics.eval_metrics(model, datawrapper, 'test')
    print('Test metrics: {}'.format(final_metrics))
    experiment.add_statistic('test_on_best', final_metrics)

    final_metrics = metrics.eval_metrics(model, datawrapper, 'test_per_data_folder')
    print('Test metrics breakdown: {}'.format(final_metrics))
    experiment.add_statistic('test', final_metrics)<|MERGE_RESOLUTION|>--- conflicted
+++ resolved
@@ -64,36 +64,10 @@
     }
 
     nn_config = {
-<<<<<<< HEAD
-        # # pattern decoders
-        # 'panel_encoding_size': args.panel_encoding_multiplier * 10,
-        # 'panel_n_layers': args.panel_n_layers,
-        # 'pattern_encoding_size': args.pattern_encoding_multiplier * 10,
-        # 'pattern_n_layers': args.pattern_n_layers,
-        # 'panel_decoder': args.panel_decoder,
-        # 'pattern_decoder': args.pattern_decoder,
-        # 'attention_token_size': 20,
-        # 'local_attention': True,
-
-        # # stitches
-        # 'stitch_tag_dim': args.st_tag_len, 
-
-        # # EdgeConv params
-        # 'conv_depth': args.conv_depth, 
-        # 'k_neighbors': args.k_multiplier * 5, 
-        # 'EConv_hidden': args.ec_hidden_multiplier * 8, 
-        # 'EConv_hidden_depth': args.ec_hidden_depth, 
-        # 'EConv_feature': args.ec_feature_multiplier * 8, 
-        # 'EConv_aggr': args.ec_conv_aggr, 
-        # 'global_pool': args.ec_global_aggr, 
-        # 'skip_connections': bool(args.ec_skip),
-        # 'graph_pooling': bool(args.ec_gpool),
-        # 'pool_ratio': args.ec_gpool_ratio,  # only used when the graph pooling is enabled
-
         # indep stitch config
         'stitch_hidden_size': 200, 
-        'stitch_mlp_n_layers': 3
-=======
+        'stitch_mlp_n_layers': 3,
+
         # pattern decoders
         'panel_encoding_size': args.panel_encoding_multiplier * 10,
         'panel_n_layers': args.panel_n_layers,
@@ -121,18 +95,10 @@
         'skip_connections': bool(args.ec_skip),
         'graph_pooling': bool(args.ec_gpool),
         'pool_ratio': args.ec_gpool_ratio,  # only used when the graph pooling is enabled
->>>>>>> 823e175e
     }
 
     loss_config = {
         # Extra loss parameters
-<<<<<<< HEAD
-        'panel_origin_invariant_loss': False,
-        'panel_order_inariant_loss': False,
-        'order_by': 'translation',   # placement, translation, stitches, shape_translation
-        'cluster_by': 'order_feature',  # 'panel_encodings', 'order_feature'
-=======
->>>>>>> 823e175e
         'stitch_tags_margin': args.st_tag_margin,
         'stitch_hardnet_version': args.st_tag_hardnet,
         'loop_loss_weight': 1.,
@@ -219,13 +185,8 @@
     system_info = customconfig.Properties('./system.json')
     experiment = WandbRunWrappper(
         system_info['wandb_username'], 
-<<<<<<< HEAD
         project_name='Garments-Reconstruction', 
         run_name='Tee-JS-stitches-samples-num', 
-=======
-        project_name='Garments-Reconstruction',  
-        run_name='All-predefined-order-att-max-5000', 
->>>>>>> 823e175e
         run_id=None, no_sync=False)   # set run id to resume unfinished run!
 
     # NOTE this dataset involves point sampling SO data stats from previous runs might not be correct, especially if we change the number of samples
