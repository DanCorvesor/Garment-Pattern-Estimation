--- conflicted
+++ resolved
@@ -65,14 +65,10 @@
         'panel_decoder': args.panel_decoder,
         'pattern_decoder': args.pattern_decoder,
         'attention_token_size': 20,
-<<<<<<< HEAD
-        'unused_panel_threshold': 0.01 * data_config['mesh_samples'],  # ~about N points classified to belong to panel
-=======
         'unused_panel_threshold': [
             0.1 * data_config['mesh_samples'],  # ~about this N points classified to belong to panel
             0.01 * data_config['mesh_samples']  # ~about this N points classified to belong to panel
         ],
->>>>>>> 7b42e91f
 
         # stitches
         'stitch_tag_dim': args.st_tag_len, 
@@ -171,13 +167,8 @@
     system_info = customconfig.Properties('./system.json')
     experiment = WandbRunWrappper(
         system_info['wandb_username'], 
-<<<<<<< HEAD
         project_name='Garments-Reconstruction', 
         run_name='Tee-segment-orderless', 
-=======
-        project_name='Test-Garments-Reconstruction', 
-        run_name='segment-shuffle-schedule', 
->>>>>>> 7b42e91f
         run_id=None, no_sync=False)   # set run id to resume unfinished run!
 
     # NOTE this dataset involves point sampling SO data stats from previous runs might not be correct, especially if we change the number of samples
